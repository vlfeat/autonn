function netOutputs = fromCompiledNet(net)
%FROMCOMPILEDNET Decompiles a Net back into Layer objects
%   OUTPUTS = Layer.fromCompiledNet(NET) decompiles a compiled network (of
%   class Net), into their original Layer objects (i.e., a set of
%   recursively nested Layer objects).
%
%   Returns a cell array of Layer objects, each corresponding to an output
%   of the network. These can be composed with other layers, or compiled
%   into a Net object for training/evaluation.

% Copyright (C) 2017 Joao F. Henriques.
% All rights reserved.
%
% This file is part of the VLFeat library and is made available under
% the terms of the BSD license (see the COPYING file).
  
  % call a local function, to work around an occasional Matlab crash that
  % happens only for static methods
  netOutputs = fromCompiledNet_(net);
end

function netOutputs = fromCompiledNet_(net)
  % use local copies so that any changes won't reflect on the original Net
  forward = net.forward ;
  backward = net.backward ;

  % first undo ReLU short-circuiting, since it creates cycles in the graph
  [forward, backward] = undoShortCircuit(net, forward, backward);
  

  % main decompilation code.

  % create a cell array 'layers' that will contain all created Layers,
  % indexed by their output vars. e.g., if layer L outputs var V, then
  % layers{V} = L.
  assert(~isempty(net.vars)) ;
  layers = cell(size(net.vars)) ;
  
  % create Input layers
  inputNames = fieldnames(net.inputs) ;
  
  for k = 1:numel(inputNames)
    var = net.inputs.(inputNames{k}) ;  % the var index
    layers{var} = Input('name', inputNames{k}, 'gpu', net.isGpuVar(var)) ;
  end
  
  % create Param layers
  for k = 1:numel(net.params)
    p = net.params(k) ;
    
    layer = Param('name', p.name, 'value', net.vars{p.var}, ...
      'gpu', net.isGpuVar(p.var), 'learningRate', p.learningRate, ...
      'weightDecay', p.weightDecay) ;
    
    layer.trainMethod = layer.trainMethods{p.trainMethod} ;  % index to string
    layers{p.var} = layer ;
  end
  
  
  % create the layers in forward-order. this order is important, because
  % when processing a layer all its inputs must have been processed too.
  for k = 1:numel(forward)
    layer = forward(k) ;
    args = layer.args ;
    
    % replace vars in the args list with the corresponding Layer objects
    for i = 1:numel(layer.inputVars)
      assert(~isempty(layers{layer.inputVars(i)}));  % assume already created
      args{layer.inputArgPos(i)} = layers{layer.inputVars(i)} ;
    end
    
    % now create a Layer with those arguments
    obj = Layer(layer.func, args{:}) ;
    obj.name = layer.name ;
    
    % retrieve the number of input derivatives from the backward struct
    obj.numInputDer = backward(end - k + 1).numInputDer ;
    
<<<<<<< HEAD
    %retrieve precious value (set during overloaded construction)
    obj.precious = layer.precious;
 
    % store in the 'layers' cell array so other references to the same var
    % will fetch the same layer
    obj.name = layer.name ;
=======
    % store in the 'layers' cell array so further references to the same
    % var will fetch the same layer
>>>>>>> 244444fb
    layers{layer.outputVar(1)} = obj ;
    
    % if the layer has multiple outputs, create a Selector for each of the
    % outputs after the first one
    for i = 2:numel(layer.outputVar)
      layers{layer.outputVar(i)} = Selector(obj, i) ;
    end
  end
  
  % the last var is the root (skipping the corresponding derivative var)
  rootLayer = layers{end - 1};
  
  if ~isequal(rootLayer.func, @root)
    % single output
    netOutputs = {rootLayer} ;
  else
    % root layer's arguments are the network's outputs
    netOutputs = rootLayer.inputs ;
  end
  
  % copy meta properties to the Layers
  for o = 1:numel(netOutputs)
    netOutputs{o}.meta = net.meta ;
  end
end

function [forward, backward] = undoShortCircuit(net, forward, backward)
  % undo ReLU short-circuiting, since it creates cycles in the graph.
  % collect unused vars left behind by short-circuiting, to reuse them now.
  unused = true(size(net.vars)) ;
  unused([forward.inputVars]) = false ;
  unused([forward.outputVar]) = false ;
  unused(2:2:end) = false ;  % ignore derivative vars
  unused = find(unused) ;  % convert to list of var indexes
  
  next = 1 ;  % next unused var to take
  for k = 1:numel(forward)
    if isequal(forward(k).func, @vl_nnrelu) && ...
      forward(k).inputVars(1) == forward(k).outputVar

      % a short-circuited ReLU (output var = input var). change its output
      % to a new unused var, and update any layers that depend on it.
      oldVar = forward(k).outputVar ;
      for j = k + 1 : numel(forward)
        in = forward(j).inputVars ;
        if any(in == oldVar)  % update this dependent layer
          forward(j).inputVars(in == oldVar) = unused(next) ;
        end
      end
      
      forward(k).outputVar = unused(next) ;  % update the ReLU
      
      next = next + 1 ;
      % shouldn't happen if short-circ. ReLUs leave unused vars behind
      assert(next <= numel(unused) + 1) ;
    end
  end
end<|MERGE_RESOLUTION|>--- conflicted
+++ resolved
@@ -76,17 +76,12 @@
     % retrieve the number of input derivatives from the backward struct
     obj.numInputDer = backward(end - k + 1).numInputDer ;
     
-<<<<<<< HEAD
     %retrieve precious value (set during overloaded construction)
     obj.precious = layer.precious;
- 
-    % store in the 'layers' cell array so other references to the same var
-    % will fetch the same layer
-    obj.name = layer.name ;
-=======
+
     % store in the 'layers' cell array so further references to the same
     % var will fetch the same layer
->>>>>>> 244444fb
+    obj.name = layer.name ;
     layers{layer.outputVar(1)} = obj ;
     
     % if the layer has multiple outputs, create a Selector for each of the
